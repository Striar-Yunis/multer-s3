# Multer S3

Streaming multer storage engine for AWS S3.

This project is mostly an integration piece for existing code samples from Multer's [storage engine documentation](https://github.com/expressjs/multer/blob/master/StorageEngine.md) with [s3fs](https://github.com/RiptideElements/s3fs) as the substitution piece for file system.  Existing solutions I found required buffering the multipart uploads into the actual filesystem which is difficult to scale.

## Installation

```sh
npm install --save multer-s3
```

## Usage

```javascript
var aws = require('aws-sdk')
var express = require('express')
var multer = require('multer')
var multerS3 = require('multer-s3')

var app = express()
var s3 = new aws.S3({ /* ... */ })

var upload = multer({
  storage: multerS3({
    s3: s3,
    bucket: 'some-bucket',
    key: function (req, file, cb) {
      cb(null, Date.now().toString())
    }
  })
})

app.post('/upload', upload.array('photos', 3), function(req, res, next) {
  res.send('Successfully uploaded ' + req.files.length + ' files!')
})
```

<<<<<<< HEAD
### Setting ACL

[ACL values](http://docs.aws.amazon.com/AmazonS3/latest/dev/acl-overview.html#canned-acl) can be set by passing an optional `acl` parameter into the `multerS3` object.

```javascript
var upload = multer({
  storage: multerS3({
    s3: s3,
    bucket: 'some-bucket',
    acl: 'public-read',
    key: function (req, file, cb) {
      cb(null, Date.now().toString())
    }
  })
})
```

Available options for canned ACL.

| ACL Option | Permissions added to ACL |
|------------|--------------------------|
| `private` | Owner gets `FULL_CONTROL`. No one else has access rights (default). |
| `public-read` | Owner gets `FULL_CONTROL`. The `AllUsers` group gets `READ` access. |
| `public-read-write` | Owner gets `FULL_CONTROL`. The `AllUsers` group gets `READ` and `WRITE` access. Granting this on a bucket is generally not recommended. |
| `aws-exec-read` | Owner gets `FULL_CONTROL`. Amazon EC2 gets `READ` access to `GET` an Amazon Machine Image (AMI) bundle from Amazon S3. |
| `authenticated-read` | Owner gets `FULL_CONTROL`. The `AuthenticatedUsers` group gets `READ` access. |
| `bucket-owner-read` | Object owner gets `FULL_CONTROL`. Bucket owner gets `READ` access. If you specify this canned ACL when creating a bucket, Amazon S3 ignores it. |
| `bucket-owner-full-control` | Both the object owner and the bucket owner get `FULL_CONTROL` over the object. If you specify this canned ACL when creating a bucket, Amazon S3 ignores it. |
| `log-delivery-write` | The `LogDelivery` group gets `WRITE` and `READ_ACP` permissions on the bucket. For more information on logs. |

=======
### File information

Each file contains the following information exposed by `multer-s3`:

Key | Description | Note
--- | --- | ---
`size` | Size of the file in bytes |
`bucket` | The bucket used to store the file | `S3Storage`
`key` | The name of the file | `S3Storage`
`contentType` | The `mimetype` used to upload the file | `S3Storage`
`location` | The S3 `url` to access the file  | `S3Storage`
`etag` | The `etag`of the uploaded file in S3  | `S3Storage`
>>>>>>> 70591f3d


## Testing

The tests mock all access to S3 and can be run completely offline.

```sh
npm test
```<|MERGE_RESOLUTION|>--- conflicted
+++ resolved
@@ -36,7 +36,20 @@
 })
 ```
 
-<<<<<<< HEAD
+### File information
+
+Each file contains the following information exposed by `multer-s3`:
+
+Key | Description | Note
+--- | --- | ---
+`size` | Size of the file in bytes |
+`bucket` | The bucket used to store the file | `S3Storage`
+`key` | The name of the file | `S3Storage`
+`acl` | Access control for the file | `S3Storage`
+`contentType` | The `mimetype` used to upload the file | `S3Storage`
+`location` | The S3 `url` to access the file  | `S3Storage`
+`etag` | The `etag`of the uploaded file in S3  | `S3Storage`
+
 ### Setting ACL
 
 [ACL values](http://docs.aws.amazon.com/AmazonS3/latest/dev/acl-overview.html#canned-acl) can be set by passing an optional `acl` parameter into the `multerS3` object.
@@ -67,21 +80,6 @@
 | `bucket-owner-full-control` | Both the object owner and the bucket owner get `FULL_CONTROL` over the object. If you specify this canned ACL when creating a bucket, Amazon S3 ignores it. |
 | `log-delivery-write` | The `LogDelivery` group gets `WRITE` and `READ_ACP` permissions on the bucket. For more information on logs. |
 
-=======
-### File information
-
-Each file contains the following information exposed by `multer-s3`:
-
-Key | Description | Note
---- | --- | ---
-`size` | Size of the file in bytes |
-`bucket` | The bucket used to store the file | `S3Storage`
-`key` | The name of the file | `S3Storage`
-`contentType` | The `mimetype` used to upload the file | `S3Storage`
-`location` | The S3 `url` to access the file  | `S3Storage`
-`etag` | The `etag`of the uploaded file in S3  | `S3Storage`
->>>>>>> 70591f3d
-
 
 ## Testing
 
